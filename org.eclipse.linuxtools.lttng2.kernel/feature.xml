--- conflicted
+++ resolved
@@ -3,15 +3,10 @@
 <feature
       id="org.eclipse.linuxtools.lttng2.kernel"
       label="%featureName"
-<<<<<<< HEAD
       version="3.0.0.qualifier"
-      provider-name="%featureProvider">
-=======
-      version="2.1.0.qualifier"
       provider-name="%featureProvider"
       license-feature="org.eclipse.linuxtools.license.feature"
       license-feature-version="1.0.0.qualifier">
->>>>>>> 9c0ffa34
 
    <description>
       %description
