/*******************************************************************************
 * Copyright (c) 2009, 2013 Ericsson
 *
 * All rights reserved. This program and the accompanying materials are
 * made available under the terms of the Eclipse Public License v1.0 which
 * accompanies this distribution, and is available at
 * http://www.eclipse.org/legal/epl-v10.html
 *
 * Contributors:
 *   Francois Chouinard - Initial API and implementation
 *   Francois Chouinard - Added tests to check offsets
 *   Alexandre Montplaisir - Port to JUnit4
 *******************************************************************************/

package org.eclipse.linuxtools.tmf.core.tests.request;

import static org.junit.Assert.assertEquals;
import static org.junit.Assert.assertFalse;
import static org.junit.Assert.assertTrue;

import org.eclipse.linuxtools.internal.tmf.core.request.TmfCoalescedDataRequest;
import org.eclipse.linuxtools.tmf.core.event.ITmfEvent;
import org.eclipse.linuxtools.tmf.core.request.TmfDataRequest;
import org.eclipse.linuxtools.tmf.core.request.ITmfDataRequest.ExecutionType;
import org.eclipse.linuxtools.tmf.tests.stubs.request.TmfDataRequestStub;
import org.junit.Before;
import org.junit.Test;

/**
 * Test suite for the TmfCoalescedDataRequest class.
 */
@SuppressWarnings("javadoc")
public class TmfCoalescedDataRequestTest {

    // ------------------------------------------------------------------------
    // Variables
    // ------------------------------------------------------------------------

    private TmfCoalescedDataRequest fRequest1;
    private TmfCoalescedDataRequest fRequest2;
    private TmfCoalescedDataRequest fRequest3;
    private TmfCoalescedDataRequest fRequest4;

    private TmfCoalescedDataRequest fRequest1b;
    private TmfCoalescedDataRequest fRequest1c;

    private int fRequestCount;

    // ------------------------------------------------------------------------
    // Housekeeping
    // ------------------------------------------------------------------------

    @Before
    public void setUp() {
        TmfDataRequest.reset();
        fRequest1 = new TmfCoalescedDataRequest(ITmfEvent.class, 10, 100, ExecutionType.FOREGROUND);
        fRequest2 = new TmfCoalescedDataRequest(ITmfEvent.class, 20, 100, ExecutionType.FOREGROUND);
        fRequest3 = new TmfCoalescedDataRequest(ITmfEvent.class, 20, 200, ExecutionType.FOREGROUND);
        fRequest4 = new TmfCoalescedDataRequest(ITmfEvent.class, 20, 200, ExecutionType.FOREGROUND);

        fRequest1b = new TmfCoalescedDataRequest(ITmfEvent.class, 10, 100, ExecutionType.FOREGROUND);
        fRequest1c = new TmfCoalescedDataRequest(ITmfEvent.class, 10, 100, ExecutionType.FOREGROUND);

        fRequestCount = fRequest1c.getRequestId() + 1;
    }

    private static TmfCoalescedDataRequest setupTestRequest(final boolean[] flags) {

        TmfCoalescedDataRequest request = new TmfCoalescedDataRequest(ITmfEvent.class, 10, 100, ExecutionType.FOREGROUND) {
            @Override
            public void handleCompleted() {
                super.handleCompleted();
                flags[0] = true;
            }

            @Override
            public void handleSuccess() {
                super.handleSuccess();
                flags[1] = true;
            }

            @Override
            public void handleFailure() {
                super.handleFailure();
                flags[2] = true;
            }

            @Override
            public void handleCancel() {
                super.handleCancel();
                flags[3] = true;
            }
        };
        return request;
    }

    // ------------------------------------------------------------------------
    // Constructor
    // ------------------------------------------------------------------------

    @Test
    public void testTmfCoalescedDataRequestIndexNbEventsBlocksize() {
        TmfCoalescedDataRequest request = new TmfCoalescedDataRequest(ITmfEvent.class, 10, 100, ExecutionType.FOREGROUND);

        assertEquals("getRequestId", fRequestCount++, request.getRequestId());
        assertEquals("getDataType", ITmfEvent.class, request.getDataType());

        assertEquals("getIndex", 10, request.getIndex());
        assertEquals("getNbRequestedEvents", 100, request.getNbRequested());

        assertFalse("isCompleted", request.isCompleted());
        assertFalse("isFailed", request.isFailed());
        assertFalse("isCancelled", request.isCancelled());

        assertEquals("getNbRead", 0, request.getNbRead());
    }

    // ------------------------------------------------------------------------
    // equals
    // ------------------------------------------------------------------------

    @Test
    public void testEqualsReflexivity() {
        assertTrue("equals", fRequest1.equals(fRequest1));
        assertTrue("equals", fRequest2.equals(fRequest2));

        assertFalse("equals", fRequest1.equals(fRequest2));
        assertFalse("equals", fRequest2.equals(fRequest1));
    }

    @Test
    public void testEqualsSymmetry() {
        assertTrue("equals", fRequest1.equals(fRequest1b));
        assertTrue("equals", fRequest1b.equals(fRequest1));

        assertFalse("equals", fRequest1.equals(fRequest3));
        assertFalse("equals", fRequest2.equals(fRequest3));
        assertFalse("equals", fRequest3.equals(fRequest1));
        assertFalse("equals", fRequest3.equals(fRequest2));
    }

    @Test
    public void testEqualsTransivity() {
        assertTrue("equals", fRequest1.equals(fRequest1b));
        assertTrue("equals", fRequest1b.equals(fRequest1c));
        assertTrue("equals", fRequest1.equals(fRequest1c));
    }

    @Test
    public void testEqualsNull() {
        assertFalse("equals", fRequest1.equals(null));
        assertFalse("equals", fRequest2.equals(null));
    }

    // ------------------------------------------------------------------------
    // hashCode
    // ------------------------------------------------------------------------

    @Test
    public void testHashCode() {
        assertTrue("hashCode", fRequest1.hashCode() == fRequest1.hashCode());
        assertTrue("hashCode", fRequest2.hashCode() == fRequest2.hashCode());
        assertTrue("hashCode", fRequest1.hashCode() != fRequest2.hashCode());
    }

    // ------------------------------------------------------------------------
    // toString
    // ------------------------------------------------------------------------

    @Test
    public void testToString() {
<<<<<<< HEAD
        String expected1 = "[TmfCoalescedDataRequest(0,ITmfEvent,10,100)]";
        String expected2 = "[TmfCoalescedDataRequest(1,ITmfEvent,20,100)]";
        String expected3 = "[TmfCoalescedDataRequest(2,ITmfEvent,20,200)]";
        String expected4 = "[TmfCoalescedDataRequest(3,ITmfEvent,20,200)]";
=======
        String expected1 = "[TmfCoalescedDataRequest(0,ITmfEvent,FOREGROUND,10,100,200, [])]";
        String expected2 = "[TmfCoalescedDataRequest(1,ITmfEvent,FOREGROUND,20,100,200, [])]";
        String expected3 = "[TmfCoalescedDataRequest(2,ITmfEvent,FOREGROUND,20,200,200, [])]";
        String expected4 = "[TmfCoalescedDataRequest(3,ITmfEvent,FOREGROUND,20,200,300, [])]";
>>>>>>> 0fb3c830

        assertEquals("toString", expected1, fRequest1.toString());
        assertEquals("toString", expected2, fRequest2.toString());
        assertEquals("toString", expected3, fRequest3.toString());
        assertEquals("toString", expected4, fRequest4.toString());
    }

    // ------------------------------------------------------------------------
    // isCompatible
    // ------------------------------------------------------------------------

    @Test
    public void testIsCompatible() {
        TmfCoalescedDataRequest coalescedRequest = new TmfCoalescedDataRequest(ITmfEvent.class, 10, 100, ExecutionType.FOREGROUND);
        TmfDataRequest request1 = new TmfDataRequestStub(ITmfEvent.class, 10, 100);
        TmfDataRequest request2 = new TmfDataRequestStub(ITmfEvent.class, 5, 100);
        TmfDataRequest request3 = new TmfDataRequestStub(ITmfEvent.class, 5, 4);
        TmfDataRequest request4 = new TmfDataRequestStub(ITmfEvent.class, 5, 5);
        TmfDataRequest request5 = new TmfDataRequestStub(ITmfEvent.class, 15, 100);
        TmfDataRequest request6 = new TmfDataRequestStub(ITmfEvent.class, 100, 100);
        TmfDataRequest request7 = new TmfDataRequestStub(ITmfEvent.class, 110, 100);
        TmfDataRequest request8 = new TmfDataRequestStub(ITmfEvent.class, 111, 100);

        assertTrue("isCompatible", coalescedRequest.isCompatible(request1));
        assertTrue("isCompatible", coalescedRequest.isCompatible(request2));
        assertTrue("isCompatible", coalescedRequest.isCompatible(request3));
        assertTrue("isCompatible", coalescedRequest.isCompatible(request4));
        assertTrue("isCompatible", coalescedRequest.isCompatible(request5));
        assertTrue("isCompatible", coalescedRequest.isCompatible(request6));
        assertTrue("isCompatible", coalescedRequest.isCompatible(request7));
        assertTrue("isCompatible", coalescedRequest.isCompatible(request8));

        TmfDataRequest request9  = new TmfDataRequestStub(ITmfEvent.class,   5,   3);
        TmfDataRequest request10 = new TmfDataRequestStub(ITmfEvent.class, 112, 100);

        assertFalse("isCompatible", coalescedRequest.isCompatible(request9));
        assertFalse("isCompatible", coalescedRequest.isCompatible(request10));
    }

    // ------------------------------------------------------------------------
    // addRequest
    // ------------------------------------------------------------------------

    @Test
    public void testAddRequest1() {
        TmfCoalescedDataRequest coalescedRequest = new TmfCoalescedDataRequest(ITmfEvent.class, 10, 100, ExecutionType.FOREGROUND);
        TmfDataRequest request = new TmfDataRequestStub(ITmfEvent.class, 10, 100);

        assertTrue("isCompatible", coalescedRequest.isCompatible(request));
        coalescedRequest.addRequest(request);
        assertEquals("addRequest", 10, coalescedRequest.getIndex());
        assertEquals("addRequest", 100, coalescedRequest.getNbRequested());
    }

    @Test
    public void testAddRequest2() {
        TmfCoalescedDataRequest coalescedRequest = new TmfCoalescedDataRequest(ITmfEvent.class, 10, 100, ExecutionType.FOREGROUND);
        TmfDataRequest request = new TmfDataRequestStub(ITmfEvent.class, 5, 100);

        assertTrue("isCompatible", coalescedRequest.isCompatible(request));
        coalescedRequest.addRequest(request);
        assertEquals("addRequest", 5, coalescedRequest.getIndex());
        assertEquals("addRequest", 105, coalescedRequest.getNbRequested());
    }

    @Test
    public void testAddRequest3() {
        TmfCoalescedDataRequest coalescedRequest = new TmfCoalescedDataRequest(ITmfEvent.class, 10, 100, ExecutionType.FOREGROUND);
        TmfDataRequest request = new TmfDataRequestStub(ITmfEvent.class, 5, 4);

        assertTrue("isCompatible", coalescedRequest.isCompatible(request));
        coalescedRequest.addRequest(request);
        assertEquals("addRequest", 5, coalescedRequest.getIndex());
        assertEquals("addRequest", 105, coalescedRequest.getNbRequested());
    }

    @Test
    public void testAddRequest4() {
        TmfCoalescedDataRequest coalescedRequest = new TmfCoalescedDataRequest(ITmfEvent.class, 10, 100, ExecutionType.FOREGROUND);
        TmfDataRequest request = new TmfDataRequestStub(ITmfEvent.class, 5, 5);

        assertTrue("isCompatible", coalescedRequest.isCompatible(request));
        coalescedRequest.addRequest(request);
        assertEquals("addRequest", 5, coalescedRequest.getIndex());
        assertEquals("addRequest", 105, coalescedRequest.getNbRequested());
    }

    @Test
    public void testAddRequest5() {
        TmfCoalescedDataRequest coalescedRequest = new TmfCoalescedDataRequest(ITmfEvent.class, 10, 100, ExecutionType.FOREGROUND);
        TmfDataRequest request = new TmfDataRequestStub(ITmfEvent.class,  15, 100);

        assertTrue("isCompatible", coalescedRequest.isCompatible(request));
        coalescedRequest.addRequest(request);
        assertEquals("addRequest", 10, coalescedRequest.getIndex());
        assertEquals("addRequest", 105, coalescedRequest.getNbRequested());
    }

    @Test
    public void testAddRequest6() {
        TmfCoalescedDataRequest coalescedRequest = new TmfCoalescedDataRequest(ITmfEvent.class, 10, 100, ExecutionType.FOREGROUND);
        TmfDataRequest request = new TmfDataRequestStub(ITmfEvent.class, 100, 100);

        assertTrue("isCompatible", coalescedRequest.isCompatible(request));
        coalescedRequest.addRequest(request);
        assertEquals("addRequest", 10, coalescedRequest.getIndex());
        assertEquals("addRequest", 190, coalescedRequest.getNbRequested());
    }

    @Test
    public void testAddRequest7() {
        TmfCoalescedDataRequest coalescedRequest = new TmfCoalescedDataRequest(ITmfEvent.class, 10, 100, ExecutionType.FOREGROUND);
        TmfDataRequest request = new TmfDataRequestStub(ITmfEvent.class, 110, 100);

        assertTrue("isCompatible", coalescedRequest.isCompatible(request));
        coalescedRequest.addRequest(request);
        assertEquals("addRequest", 10, coalescedRequest.getIndex());
        assertEquals("addRequest", 200, coalescedRequest.getNbRequested());
    }

    @Test
    public void testAddRequest8() {
        TmfCoalescedDataRequest coalescedRequest = new TmfCoalescedDataRequest(ITmfEvent.class, 10, 100, ExecutionType.FOREGROUND);
        TmfDataRequest request = new TmfDataRequestStub(ITmfEvent.class, 111, 100);

        assertTrue("isCompatible", coalescedRequest.isCompatible(request));
        coalescedRequest.addRequest(request);
        assertEquals("addRequest", 10, coalescedRequest.getIndex());
        assertEquals("addRequest", 201, coalescedRequest.getNbRequested());
    }

    // ------------------------------------------------------------------------
    // done
    // ------------------------------------------------------------------------

    @Test
    public void testDone() {
        // Test request
        final boolean[] crFlags = new boolean[4];
        TmfCoalescedDataRequest request = setupTestRequest(crFlags);
        TmfDataRequest subRequest1 = new TmfDataRequestStub(ITmfEvent.class, 10, 100);
        TmfDataRequest subRequest2 = new TmfDataRequestStub(ITmfEvent.class, 10, 100);
        request.addRequest(subRequest1);
        request.addRequest(subRequest2);

        request.done();

        // Validate the coalescing request
        assertTrue("isCompleted", request.isCompleted());
        assertFalse("isFailed", request.isFailed());
        assertFalse("isCancelled", request.isCancelled());

        assertTrue("handleCompleted", crFlags[0]);
        assertTrue("handleSuccess", crFlags[1]);
        assertFalse("handleFailure", crFlags[2]);
        assertFalse("handleCancel", crFlags[3]);

        // Validate the first coalesced request
        assertTrue("isCompleted", subRequest1.isCompleted());
        assertFalse("isFailed", subRequest1.isFailed());
        assertFalse("isCancelled", subRequest1.isCancelled());

        // Validate the second coalesced request
        assertTrue("isCompleted", subRequest2.isCompleted());
        assertFalse("isFailed", subRequest2.isFailed());
        assertFalse("isCancelled", subRequest2.isCancelled());
    }

    // ------------------------------------------------------------------------
    // fail
    // ------------------------------------------------------------------------

    @Test
    public void testFail() {
        final boolean[] crFlags = new boolean[4];
        TmfCoalescedDataRequest request = setupTestRequest(crFlags);
        TmfDataRequest subRequest1 = new TmfDataRequestStub(ITmfEvent.class, 10, 100);
        TmfDataRequest subRequest2 = new TmfDataRequestStub(ITmfEvent.class, 10, 100);
        request.addRequest(subRequest1);
        request.addRequest(subRequest2);

        request.fail();

        // Validate the coalescing request
        assertTrue("isCompleted", request.isCompleted());
        assertTrue("isFailed", request.isFailed());
        assertFalse("isCancelled", request.isCancelled());

        assertTrue("handleCompleted", crFlags[0]);
        assertFalse("handleSuccess", crFlags[1]);
        assertTrue("handleFailure", crFlags[2]);
        assertFalse("handleCancel", crFlags[3]);

        // Validate the first coalesced request
        assertTrue("isCompleted", subRequest1.isCompleted());
        assertTrue("isFailed", subRequest1.isFailed());
        assertFalse("isCancelled", subRequest1.isCancelled());

        // Validate the second coalesced request
        assertTrue("isCompleted", subRequest2.isCompleted());
        assertTrue("isFailed", subRequest2.isFailed());
        assertFalse("isCancelled", subRequest2.isCancelled());
    }

    // ------------------------------------------------------------------------
    // cancel
    // ------------------------------------------------------------------------

    @Test
    public void testCancel() {
        final boolean[] crFlags = new boolean[4];
        TmfCoalescedDataRequest request = setupTestRequest(crFlags);
        TmfDataRequest subRequest1 = new TmfDataRequestStub(ITmfEvent.class, 10, 100);
        TmfDataRequest subRequest2 = new TmfDataRequestStub(ITmfEvent.class, 10, 100);
        request.addRequest(subRequest1);
        request.addRequest(subRequest2);

        request.cancel();

        // Validate the coalescing request
        assertTrue("isCompleted", request.isCompleted());
        assertFalse("isFailed", request.isFailed());
        assertTrue("isCancelled", request.isCancelled());

        assertTrue("handleCompleted", crFlags[0]);
        assertFalse("handleSuccess", crFlags[1]);
        assertFalse("handleFailure", crFlags[2]);
        assertTrue("handleCancel", crFlags[3]);

        // Validate the first coalesced request
        assertTrue("isCompleted", subRequest1.isCompleted());
        assertFalse("isFailed", subRequest1.isFailed());
        assertTrue("isCancelled", subRequest1.isCancelled());

        // Validate the second coalesced request
        assertTrue("isCompleted", subRequest2.isCompleted());
        assertFalse("isFailed", subRequest2.isFailed());
        assertTrue("isCancelled", subRequest2.isCancelled());
    }

    // ------------------------------------------------------------------------
    // cancel sub-requests
    // ------------------------------------------------------------------------

    @Test
    public void testCancelSubRequests() {
        final boolean[] crFlags = new boolean[4];
        TmfCoalescedDataRequest request = setupTestRequest(crFlags);
        TmfDataRequest subRequest1 = new TmfDataRequestStub(ITmfEvent.class, 10, 100);
        TmfDataRequest subRequest2 = new TmfDataRequestStub(ITmfEvent.class, 10, 100);
        request.addRequest(subRequest1);
        request.addRequest(subRequest2);

        subRequest1.cancel();

        // Validate the first coalesced request
        assertTrue ("isCompleted", subRequest1.isCompleted());
        assertFalse("isFailed",    subRequest1.isFailed());
        assertTrue ("isCancelled", subRequest1.isCancelled());

        // Validate the coalescing request
        assertFalse("isCompleted", request.isCompleted());
        assertFalse("isFailed",    request.isFailed());
        assertFalse("isCancelled", request.isCancelled());

        // Cancel second sub-request
        subRequest2.cancel();

        // Validate the second coalesced request
        assertTrue ("isCompleted", subRequest2.isCompleted());
        assertFalse("isFailed",    subRequest2.isFailed());
        assertTrue("isCancelled",  subRequest2.isCancelled());

        // Validate the coalescing request
        assertTrue("isCompleted", request.isCompleted());
        assertFalse("isFailed",   request.isFailed());
        assertTrue("isCancelled", request.isCancelled());

        // Finalize coalescing request -
        // Note: No need to check "request.isCancelled()" since it was verified
        // above
        request.cancel();

        assertTrue("handleCompleted", crFlags[0]);
        assertFalse("handleSuccess", crFlags[1]);
        assertFalse("handleFailure", crFlags[2]);
        assertTrue("handleCancel", crFlags[3]);
    }

}<|MERGE_RESOLUTION|>--- conflicted
+++ resolved
@@ -169,17 +169,10 @@
 
     @Test
     public void testToString() {
-<<<<<<< HEAD
-        String expected1 = "[TmfCoalescedDataRequest(0,ITmfEvent,10,100)]";
-        String expected2 = "[TmfCoalescedDataRequest(1,ITmfEvent,20,100)]";
-        String expected3 = "[TmfCoalescedDataRequest(2,ITmfEvent,20,200)]";
-        String expected4 = "[TmfCoalescedDataRequest(3,ITmfEvent,20,200)]";
-=======
-        String expected1 = "[TmfCoalescedDataRequest(0,ITmfEvent,FOREGROUND,10,100,200, [])]";
-        String expected2 = "[TmfCoalescedDataRequest(1,ITmfEvent,FOREGROUND,20,100,200, [])]";
-        String expected3 = "[TmfCoalescedDataRequest(2,ITmfEvent,FOREGROUND,20,200,200, [])]";
-        String expected4 = "[TmfCoalescedDataRequest(3,ITmfEvent,FOREGROUND,20,200,300, [])]";
->>>>>>> 0fb3c830
+        String expected1 = "[TmfCoalescedDataRequest(0,ITmfEvent,FOREGROUND,10,100, [])]";
+        String expected2 = "[TmfCoalescedDataRequest(1,ITmfEvent,FOREGROUND,20,100, [])]";
+        String expected3 = "[TmfCoalescedDataRequest(2,ITmfEvent,FOREGROUND,20,200, [])]";
+        String expected4 = "[TmfCoalescedDataRequest(3,ITmfEvent,FOREGROUND,20,200, [])]";
 
         assertEquals("toString", expected1, fRequest1.toString());
         assertEquals("toString", expected2, fRequest2.toString());
