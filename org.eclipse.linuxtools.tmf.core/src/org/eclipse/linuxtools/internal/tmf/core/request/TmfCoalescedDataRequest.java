/*******************************************************************************
 * Copyright (c) 2009, 2013 Ericsson
 *
 * All rights reserved. This program and the accompanying materials are
 * made available under the terms of the Eclipse Public License v1.0 which
 * accompanies this distribution, and is available at
 * http://www.eclipse.org/legal/epl-v10.html
 *
 * Contributors:
 *   Francois Chouinard - Initial API and implementation
 *******************************************************************************/

package org.eclipse.linuxtools.internal.tmf.core.request;

import java.util.ArrayList;
import java.util.List;

import org.eclipse.linuxtools.tmf.core.event.ITmfEvent;
import org.eclipse.linuxtools.tmf.core.request.ITmfDataRequest;
import org.eclipse.linuxtools.tmf.core.request.TmfDataRequest;

/**
 * The TMF coalesced data request
 *
 * @version 1.0
 * @author Francois Chouinard
 */
public class TmfCoalescedDataRequest extends TmfDataRequest {

    // ------------------------------------------------------------------------
    // Attributes
    // ------------------------------------------------------------------------

    /**
     * The list of coalesced requests
     */
    protected final List<ITmfDataRequest> fRequests = new ArrayList<ITmfDataRequest>();

    // ------------------------------------------------------------------------
    // Constructor
    // ------------------------------------------------------------------------

    /**
     * Request 'n' events of a given type from the given index (given priority).
     * Events are returned in blocks of the given size.
     *
     * @param dataType
     *            The requested data type
     * @param index
     *            The index of the first event to retrieve. Use '0' to start at
     *            the beginning.
     * @param nbRequested
     *            The number of events requested. You can use
     *            {@link TmfDataRequest#ALL_DATA} to request all events.
     * @param priority
     *            The requested execution priority
     */
    public TmfCoalescedDataRequest(Class<? extends ITmfEvent> dataType,
            long index,
            int nbRequested,
            ExecutionType priority) {
        super(ITmfEvent.class, index, nbRequested, priority);
    }

    // ------------------------------------------------------------------------
    // Management
    // ------------------------------------------------------------------------

    /**
     * Add a request to this one.
     *
     * @param request
     *            The request to add
     */
    public void addRequest(ITmfDataRequest request) {
        fRequests.add(request);
        merge(request);
    }

    /**
     * Check if a request is compatible with the current coalesced one
     *
     * @param request
     *            The request to verify
     * @return If the request is compatible, true or false
     */
    public boolean isCompatible(ITmfDataRequest request) {
        if (request.getExecType() == getExecType()) {
            return overlaps(request);
        }
        return false;
    }

    private boolean overlaps(ITmfDataRequest request) {
        long start = request.getIndex();
        long end = start + request.getNbRequested();

        // Return true if either the start or end index falls within
        // the coalesced request boundaries
        return (start <= (fIndex + fNbRequested + 1) && (end >= fIndex - 1));
    }

    private void merge(ITmfDataRequest request) {
        long start = request.getIndex();
        long end = Math.min(start + request.getNbRequested(), TmfDataRequest.ALL_DATA);

        if (start < fIndex) {
            if (fNbRequested != TmfDataRequest.ALL_DATA) {
                fNbRequested += (fIndex - start);
            }
            fIndex = start;
        }
        if ((request.getNbRequested() == TmfDataRequest.ALL_DATA) ||
                (fNbRequested == TmfDataRequest.ALL_DATA))
        {
            fNbRequested = TmfDataRequest.ALL_DATA;
        } else {
            fNbRequested = (int) Math.max(end - fIndex, fNbRequested);
        }
    }

    /**
     * @return The list of IDs of the sub-requests
     */
    @SuppressWarnings("nls")
    public String getSubRequestIds() {
        StringBuffer result = new StringBuffer("[");
        for (int i = 0; i < fRequests.size(); i++) {
            if (i != 0) {
                result.append(", ");
            }
            result.append(fRequests.get(i).getRequestId());
        }
        result.append("]");
        return result.toString();
    }

    // ------------------------------------------------------------------------
    // ITmfDataRequest
    // ------------------------------------------------------------------------

    @Override
    public void handleData(ITmfEvent data) {
        super.handleData(data);
        // Don't call sub-requests handleData() unless this is a
        // TmfCoalescedDataRequest; extended classes should call
        // the sub-requests handleData().
        if (getClass() == TmfCoalescedDataRequest.class) {
            long index = getIndex() + getNbRead() - 1;
            for (ITmfDataRequest request : fRequests) {
                if (!request.isCompleted()) {
                    if (request.getDataType().isInstance(data)) {
                        long start = request.getIndex();
                        long end = start + request.getNbRequested();
                        if (index >= start && index < end) {
                            request.handleData(data);
                        }
                    }
                }
            }
        }
    }

    @Override
    public void start() {
        for (ITmfDataRequest request : fRequests) {
            if (!request.isCompleted()) {
                request.start();
            }
        }
        super.start();
    }

    @Override
    public void done() {
        for (ITmfDataRequest request : fRequests) {
            if (!request.isCompleted()) {
                request.done();
            }
        }
        super.done();
    }

    @Override
    public void fail() {
        for (ITmfDataRequest request : fRequests) {
            request.fail();
        }
        super.fail();
    }

    @Override
    public void cancel() {
        for (ITmfDataRequest request : fRequests) {
            if (!request.isCompleted()) {
                request.cancel();
            }
        }
        super.cancel();
    }

    @Override
    public synchronized boolean isCompleted() {
        // Firstly, check if coalescing request is completed
        if (super.isCompleted()) {
            return true;
        }

        // Secondly, check if all sub-requests are finished
        if (fRequests.size() > 0) {
            // If all sub requests are completed the coalesced request is
            // treated as completed, too.
            for (ITmfDataRequest request : fRequests) {
                if (!request.isCompleted()) {
                    return false;
                }
            }
            return true;
        }

        // Coalescing request is not finished if there are no sub-requests
        return false;
    }

    @Override
    public synchronized boolean isCancelled() {
        // Firstly, check if coalescing request is canceled
        if (super.isCancelled()) {
            return true;
        }

        // Secondly, check if all sub-requests are canceled
        if (fRequests.size() > 0) {
            // If all sub requests are canceled the coalesced request is
            // treated as completed, too.
            for (ITmfDataRequest request : fRequests) {
                if (!request.isCancelled()) {
                    return false;
                }
            }
            return true;
        }

        // Coalescing request is not canceled if there are no sub-requests
        return false;

    }

    // ------------------------------------------------------------------------
    // Object
    // ------------------------------------------------------------------------

    @Override
    // All requests have a unique id
    public int hashCode() {
        return super.hashCode();
    }

    @Override
    public boolean equals(Object other) {
        if (other instanceof TmfCoalescedDataRequest) {
            TmfCoalescedDataRequest request = (TmfCoalescedDataRequest) other;
            return (request.getDataType() == getDataType()) &&
                    (request.getIndex() == getIndex()) &&
                    (request.getNbRequested() == getNbRequested() &&
                    (request.getExecType() == getExecType()));
        }
        return false;
    }

    @Override
    @SuppressWarnings("nls")
    public String toString() {
        return "[TmfCoalescedDataRequest(" + getRequestId() + "," + getDataType().getSimpleName()
<<<<<<< HEAD
                + "," + getIndex() + "," + getNbRequested() + ")]";
=======
                + "," + getExecType() + "," + getIndex() + "," + getNbRequested() + ","
                + getBlockSize() + ", " + fRequests.toString() + ")]";
>>>>>>> 0fb3c830
    }
}<|MERGE_RESOLUTION|>--- conflicted
+++ resolved
@@ -272,11 +272,7 @@
     @SuppressWarnings("nls")
     public String toString() {
         return "[TmfCoalescedDataRequest(" + getRequestId() + "," + getDataType().getSimpleName()
-<<<<<<< HEAD
-                + "," + getIndex() + "," + getNbRequested() + ")]";
-=======
                 + "," + getExecType() + "," + getIndex() + "," + getNbRequested() + ","
-                + getBlockSize() + ", " + fRequests.toString() + ")]";
->>>>>>> 0fb3c830
+                + fRequests.toString() + ")]";
     }
 }