--- conflicted
+++ resolved
@@ -196,12 +196,8 @@
     @SuppressWarnings("nls")
     public String toString() {
         return "[TmfCoalescedEventRequest(" + getRequestId() + "," + getDataType().getSimpleName()
-<<<<<<< HEAD
-                + "," + getRange() + "," + getIndex() + "," + getNbRequested() + ")]";
-=======
                 + "," + getExecType() + "," + getRange() + "," + getIndex() + "," + getNbRequested()
-                + "," + getBlockSize() + ", " + fRequests.toString() + ")]";
->>>>>>> 0fb3c830
+                + ", " + fRequests.toString() + ")]";
     }
 
 }