/*******************************************************************************
 * Copyright (c) 2010 Ericsson
 *
 * All rights reserved. This program and the accompanying materials are
 * made available under the terms of the Eclipse Public License v1.0 which
 * accompanies this distribution, and is available at
 * http://www.eclipse.org/legal/epl-v10.html
 *
 * Contributors:
 *   Patrick Tasse - Initial API and implementation
 *******************************************************************************/

package org.eclipse.linuxtools.tmf.ui.signal;

import org.eclipse.core.resources.IFile;
import org.eclipse.linuxtools.tmf.core.signal.TmfSignal;
import org.eclipse.linuxtools.tmf.core.trace.ITmfTrace;
import org.eclipse.linuxtools.tmf.ui.viewers.events.ITmfEventsFilterProvider;

/**
 * Signal indicating a trace has been opened.
 *
 * @version 1.0
 * @author Patrick Tasse
 */
public class TmfTraceOpenedSignal extends TmfSignal {

<<<<<<< HEAD
    private final ITmfTrace<?> fTrace;
=======
    private final ITmfTrace fTrace;
>>>>>>> 6151d86c
    private final IFile fBookmarksFile;
    private final ITmfEventsFilterProvider fEventsFilterProvider;

    /**
     * Constructor for a new signal.
     *
     * @param source
     *            The object sending this signal
     * @param trace
     *            The trace that has been opened
     * @param bookmarksFile
     *            Pointer to the bookmark file
     * @param eventsFilterProvider
     *            Provider for the event filter in use
     */
<<<<<<< HEAD
    public TmfTraceOpenedSignal(Object source, ITmfTrace<?> trace,
=======
    public TmfTraceOpenedSignal(Object source, ITmfTrace trace,
>>>>>>> 6151d86c
            IFile bookmarksFile, ITmfEventsFilterProvider eventsFilterProvider) {
        super(source);
        fTrace = trace;
        fBookmarksFile = bookmarksFile;
        fEventsFilterProvider = eventsFilterProvider;
    }

    /**
     * Get the trace object concerning this signal
     *
     * @return The trace
     */
<<<<<<< HEAD
    public ITmfTrace<?> getTrace() {
=======
    public ITmfTrace getTrace() {
>>>>>>> 6151d86c
        return fTrace;
    }

    /**
     * Get a pointer to the bookmark file of this trace
     *
     * @return The IFile object
     */
    public IFile getBookmarksFile() {
        return fBookmarksFile;
    }

    /**
     * Get the events filter provider of this trace
     *
     * @return The EventsFilterProvider
     */
    public ITmfEventsFilterProvider getEventsFilterProvider() {
        return fEventsFilterProvider;
    }

    @Override
    public String toString() {
        return "[TmfTraceOpenedSignal (" + fTrace.getName() + ")]"; //$NON-NLS-1$ //$NON-NLS-2$
    }
}<|MERGE_RESOLUTION|>--- conflicted
+++ resolved
@@ -25,11 +25,7 @@
  */
 public class TmfTraceOpenedSignal extends TmfSignal {
 
-<<<<<<< HEAD
-    private final ITmfTrace<?> fTrace;
-=======
     private final ITmfTrace fTrace;
->>>>>>> 6151d86c
     private final IFile fBookmarksFile;
     private final ITmfEventsFilterProvider fEventsFilterProvider;
 
@@ -45,11 +41,7 @@
      * @param eventsFilterProvider
      *            Provider for the event filter in use
      */
-<<<<<<< HEAD
-    public TmfTraceOpenedSignal(Object source, ITmfTrace<?> trace,
-=======
     public TmfTraceOpenedSignal(Object source, ITmfTrace trace,
->>>>>>> 6151d86c
             IFile bookmarksFile, ITmfEventsFilterProvider eventsFilterProvider) {
         super(source);
         fTrace = trace;
@@ -62,11 +54,7 @@
      *
      * @return The trace
      */
-<<<<<<< HEAD
-    public ITmfTrace<?> getTrace() {
-=======
     public ITmfTrace getTrace() {
->>>>>>> 6151d86c
         return fTrace;
     }
 
