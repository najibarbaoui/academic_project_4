--- conflicted
+++ resolved
@@ -194,11 +194,7 @@
     protected SashForm fSashForm;
     protected TmfVirtualTable fTable;
     protected TmfRawEventViewer fRawViewer;
-<<<<<<< HEAD
     protected ITmfTrace fTrace;
-=======
-    protected ITmfTrace<?> fTrace;
->>>>>>> 72dbc4ac
     protected boolean fPackDone = false;
     protected HeaderState fHeaderState = HeaderState.SEARCH;
     protected long fSelectedRank = 0;
@@ -731,10 +727,6 @@
             content[i] = fields[i].getValue() != null ? fields[i].getValue().toString() : ""; //$NON-NLS-1$
         }
         item.setText(content);
-<<<<<<< HEAD
-        item.setData(event);
-=======
->>>>>>> 72dbc4ac
         item.setData(Key.TIMESTAMP, new TmfTimestamp(event.getTimestamp()));
         item.setData(Key.RANK, rank);
 
@@ -827,10 +819,6 @@
                 item.setText(i, ""); //$NON-NLS-1$
             }
         }
-<<<<<<< HEAD
-        item.setData(null);
-=======
->>>>>>> 72dbc4ac
         item.setData(Key.TIMESTAMP, null);
         item.setData(Key.RANK, null);
         item.setForeground(null);
@@ -1130,11 +1118,7 @@
 
     protected class FilterThread extends Thread {
         private final ITmfFilterTreeNode filter;
-<<<<<<< HEAD
         private TmfDataRequest request;
-=======
-        private TmfDataRequest<ITmfEvent> request;
->>>>>>> 72dbc4ac
         private boolean refreshBusy = false;
         private boolean refreshPending = false;
         private final Object syncObj = new Object();
@@ -1144,10 +1128,6 @@
             this.filter = filter;
         }
 
-<<<<<<< HEAD
-=======
-        @SuppressWarnings("unchecked")
->>>>>>> 72dbc4ac
         @Override
         public void run() {
             if (fTrace == null) {
@@ -1157,11 +1137,7 @@
             if (nbRequested <= 0) {
                 return;
             }
-<<<<<<< HEAD
             request = new TmfDataRequest(ITmfEvent.class, (int) fFilterCheckCount,
-=======
-            request = new TmfDataRequest<ITmfEvent>(ITmfEvent.class, (int) fFilterCheckCount,
->>>>>>> 72dbc4ac
                     nbRequested, fTrace.getCacheSize(), ExecutionType.BACKGROUND) {
                 @Override
                 public void handleData(final ITmfEvent event) {
@@ -1181,11 +1157,7 @@
                     fFilterCheckCount++;
                 }
             };
-<<<<<<< HEAD
             ((ITmfDataProvider) fTrace).sendRequest(request);
-=======
-            ((ITmfDataProvider<ITmfEvent>) fTrace).sendRequest(request);
->>>>>>> 72dbc4ac
             try {
                 request.waitForCompletion();
             } catch (final InterruptedException e) {
@@ -1309,12 +1281,8 @@
         protected int direction;
         protected long rank;
         protected long foundRank = -1;
-<<<<<<< HEAD
         protected TmfDataRequest request;
-=======
-        protected TmfDataRequest<ITmfEvent> request;
         private ITmfTimestamp foundTimestamp = null;
->>>>>>> 72dbc4ac
 
         public SearchThread(final ITmfFilterTreeNode searchFilter, final ITmfFilterTreeNode eventFilter, final int startIndex,
                 final long currentRank, final int direction) {
@@ -1326,10 +1294,6 @@
             this.direction = direction;
         }
 
-<<<<<<< HEAD
-=======
-        @SuppressWarnings("unchecked")
->>>>>>> 72dbc4ac
         @Override
         protected IStatus run(final IProgressMonitor monitor) {
             if (fTrace == null) {
@@ -1350,10 +1314,7 @@
                     rank = event.rank;
                     if (searchFilter.matches(event.event) && ((eventFilter == null) || eventFilter.matches(event.event))) {
                         foundRank = event.rank;
-<<<<<<< HEAD
-=======
                         foundTimestamp = event.event.getTimestamp();
->>>>>>> 72dbc4ac
                         break;
                     }
                     if (direction == Direction.FORWARD) {
@@ -1383,11 +1344,7 @@
                 if (direction == Direction.BACKWARD) {
                     rank = Math.max(0, rank - fTrace.getCacheSize() + 1);
                 }
-<<<<<<< HEAD
                 request = new TmfDataRequest(ITmfEvent.class, (int) rank, nbRequested, fTrace.getCacheSize(), ExecutionType.BACKGROUND) {
-=======
-                request = new TmfDataRequest<ITmfEvent>(ITmfEvent.class, (int) rank, nbRequested, fTrace.getCacheSize(), ExecutionType.BACKGROUND) {
->>>>>>> 72dbc4ac
                     long currentRank = rank;
 
                     @Override
@@ -1395,10 +1352,7 @@
                         super.handleData(event);
                         if (searchFilter.matches(event) && ((eventFilter == null) || eventFilter.matches(event))) {
                             foundRank = currentRank;
-<<<<<<< HEAD
-=======
                             foundTimestamp = event.getTimestamp();
->>>>>>> 72dbc4ac
                             if (direction == Direction.FORWARD) {
                                 done();
                                 return;
@@ -1407,11 +1361,7 @@
                         currentRank++;
                     }
                 };
-<<<<<<< HEAD
                 ((ITmfDataProvider) fTrace).sendRequest(request);
-=======
-                ((ITmfDataProvider<ITmfEvent>) fTrace).sendRequest(request);
->>>>>>> 72dbc4ac
                 try {
                     request.waitForCompletion();
                     if (request.isCancelled()) {
@@ -1466,13 +1416,10 @@
                     }
                     fTable.setSelection(selection);
                     fSelectedRank = foundRank;
-<<<<<<< HEAD
-=======
                     fRawViewer.selectAndReveal(fSelectedRank);
                     if (foundTimestamp != null) {
                         broadcast(new TmfTimeSynchSignal(TmfEventsTable.this, foundTimestamp));
                     }
->>>>>>> 72dbc4ac
                     synchronized (fSearchSyncObj) {
                         fSearchThread = null;
                     }
@@ -1553,11 +1500,7 @@
      *            true if the trace should be disposed when the table is
      *            disposed
      */
-<<<<<<< HEAD
     public void setTrace(final ITmfTrace trace, final boolean disposeOnClose) {
-=======
-    public void setTrace(final ITmfTrace<?> trace, final boolean disposeOnClose) {
->>>>>>> 72dbc4ac
         if ((fTrace != null) && fDisposeOnClose) {
             fTrace.dispose();
         }
@@ -1867,10 +1810,6 @@
      * @param signal
      *            The incoming signal
      */
-<<<<<<< HEAD
-=======
-    @SuppressWarnings("unchecked")
->>>>>>> 72dbc4ac
     @TmfSignalHandler
     public void currentTimeUpdated(final TmfTimeSynchSignal signal) {
         if ((signal.getSource() != this) && (fTrace != null) && (!fTable.isDisposed())) {
@@ -1878,11 +1817,7 @@
             // Create a request for one event that will be queued after other ongoing requests. When this request is completed
             // do the work to select the actual event with the timestamp specified in the signal. This procedure prevents
             // the method fTrace.getRank() from interfering and delaying ongoing requests.
-<<<<<<< HEAD
             final TmfDataRequest subRequest = new TmfDataRequest(ITmfEvent.class, 0, 1, ExecutionType.FOREGROUND) {
-=======
-            final TmfDataRequest<ITmfEvent> subRequest = new TmfDataRequest<ITmfEvent>(ITmfEvent.class, 0, 1, ExecutionType.FOREGROUND) {
->>>>>>> 72dbc4ac
 
                 TmfTimestamp ts = new TmfTimestamp(signal.getCurrentTime());
 
@@ -1935,11 +1870,7 @@
                 }
             };
 
-<<<<<<< HEAD
             ((ITmfDataProvider) fTrace).sendRequest(subRequest);
-=======
-            ((ITmfDataProvider<ITmfEvent>) fTrace).sendRequest(subRequest);
->>>>>>> 72dbc4ac
         }
     }
 
